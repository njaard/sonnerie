[package]
name = "sonnerie"
version = "0.9.1"
authors = ["Charles Samuels <kalle@eventures.vc>", "e.ventures Management LLC"]
edition = "2021"
description = "An easy timeseries database"
license = "BSD-2-Clause"
readme = "README.md"
repository = "https://github.com/njaard/sonnerie"
keywords = ["cli", "timeseries", "database"]
documentation = "https://docs.rs/sonnerie/"


[features]
default=["bin", "sonnerie-serve","by-key"]
bin = ["clap"]
sonnerie-serve = ["clap","url","hyper","tokio","futures",
	"lines_from_request", "serde", "serde_derive", "shardio" ]
by-key=["lending-cell"]

[dependencies]
memchr="2.4"
memmap="0.7"
static_init="1"
byteorder="1"
lz4="1"
chrono={version="0.4", default-features=false, features=["std"]}
regex="1"
fs2="0.4"
antidote="1"
libc="0.2"
tempfile = "3"
tempfile-fast = "0.3"
escape_string = {version="0.1.0", path="escape_string"}
crossbeam = "0.8"
unsigned-varint={version="0.8", default-features=false }
clap = { version="4", features = ["derive"], optional=true }
url = { version="2", optional=true }
hyper = { version="0.14", optional=true, features=["server","http1","tcp","stream"] }
tokio={ version="1", features=["full"], optional=true }
futures = { version="0.3", optional=true }
lines_from_request={ version="0.3.0", path="lines_from_request", optional=true }
serde = { version="1", optional=true }
serde_derive = { version="1", optional=true }
shardio = { version="0.8", optional=true }
smallvec="1"
rayon="1.1"
either="1.6"
compact_str="0.8"
lending-cell = {version="0.1.1", optional=true }
thiserror = "1.0"
<<<<<<< HEAD
choice-string = "0.0.1"
=======
choice-string = {version="0.0.1", optional=true }
base64 = "0.22"
>>>>>>> 367475ea

[dev-dependencies]
rand={version="0.8", features=["small_rng"]}
concat-idents="1"

[[bin]]
name="sonnerie"
required-features = ["bin"]

[[bin]]
name="sonnerie-serve"
required-features = ["sonnerie-serve"]

[package.metadata.deb]
section = "Databases"

[package.metadata.docs.rs]
all-features = true<|MERGE_RESOLUTION|>--- conflicted
+++ resolved
@@ -49,12 +49,8 @@
 compact_str="0.8"
 lending-cell = {version="0.1.1", optional=true }
 thiserror = "1.0"
-<<<<<<< HEAD
 choice-string = "0.0.1"
-=======
-choice-string = {version="0.0.1", optional=true }
 base64 = "0.22"
->>>>>>> 367475ea
 
 [dev-dependencies]
 rand={version="0.8", features=["small_rng"]}
